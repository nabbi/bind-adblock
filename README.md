# BIND ad blocker

Fetch various blocklists and generate a BIND zone from them.

Configure BIND to return `NXDOMAIN` for ad and tracking domains to stop clients from contacting them.

Requires BIND 9.8 or newer for [RPZ](https://en.wikipedia.org/wiki/Response_policy_zone) support.

Uses the following sources:

* [Peter Lowe’s Ad and tracking server list](https://pgl.yoyo.org/adservers/)
* [Malware domains](http://www.malwaredomains.com/)
* [MVPS HOSTS](http://winhelp2002.mvps.org/)
* [Adaway default blocklist](https://adaway.org/hosts.txt)
* [hpHosts Ad and Tracking servers only](https://hosts-file.net/)
* [Dan Pollock’s hosts file](http://someonewhocares.org/hosts/zero/)
* [MalwareDomainList.com Hosts List](http://www.malwaredomainlist.com/hostslist/hosts.txt)
* [StevenBlack Unified hosts file](https://github.com/StevenBlack/hosts)
* [CAMELEON](http://sysctl.org/cameleon/)
* [Disconnect.me Basic tracking list](https://disconnect.me/trackerprotection)
* [Disconnect.me Ad Filter list](https://disconnect.me/trackerprotection)
* [SANS ISC - Suspicious Domains Low Sensitivity](https://isc.sans.edu/suspicious_domains.html#lists)

## Setup

### Python packages

<<<<<<< HEAD
See [requirements.txt](requirements.txt)

To install
```
pip install -r requirements.txt
```
=======
* [requests](https://pypi.python.org/pypi/requests)
* [dnspython](https://pypi.python.org/pypi/dnspython)
* [PyYAML](https://pypi.python.org/pypi/PyYAML/)
>>>>>>> fc2e3937


### Configure BIND

Add the `response-policy` statement to the BIND options

```
// For AdBlock
response-policy {
	zone "rpz.example.com";
};
```

Add your rpz zone. Replace example.com with a domain of your choice.

```
// AdBlock
zone "rpz.example.com" {
	type master;
	file "/etc/bind/db.rpz.example.com";
	masterfile-format text;
	allow-query { none; };
};
```

Create a zone file for your zone. Replace example.com with the domain you used before.
```
@ 3600 IN SOA @ admin.example.com. 0 86400 7200 2592000 86400
@ 3600 IN NS ns.example.com.
```

## Usage

    usage: update-zonefile.py [-h] [--no-bind] zonefile origin

    Update zone file from public DNS ad blocking lists

    positional arguments:
      zonefile    path to zone file
      origin      zone origin

    optional arguments:
      -h, --help  show this help message and exit
      --no-bind   Don't try to check/reload bind zone
      --raw       Save the zone file in raw format. Requires named-compilezone

Example: `update-zonefile.py /etc/bind/db.rpz.example.com rpz.example.com`

`update-zonefile.py` will update the zone file with the fetched adserver lists and issue a `rndc reload origin` afterwards.

## Whitelist

An additional zone can be used to whitelist domains. See [Whitelist](https://github.com/Trellmor/bind-adblock/wiki/whitelist)<|MERGE_RESOLUTION|>--- conflicted
+++ resolved
@@ -25,18 +25,12 @@
 
 ### Python packages
 
-<<<<<<< HEAD
 See [requirements.txt](requirements.txt)
 
 To install
 ```
 pip install -r requirements.txt
 ```
-=======
-* [requests](https://pypi.python.org/pypi/requests)
-* [dnspython](https://pypi.python.org/pypi/dnspython)
-* [PyYAML](https://pypi.python.org/pypi/PyYAML/)
->>>>>>> fc2e3937
 
 
 ### Configure BIND
@@ -89,4 +83,5 @@
 
 ## Whitelist
 
-An additional zone can be used to whitelist domains. See [Whitelist](https://github.com/Trellmor/bind-adblock/wiki/whitelist)+You can either use an additional zone to whitelist domains (Or add them to `config.yml`) 
+See [Whitelist](https://github.com/Trellmor/bind-adblock/wiki/whitelist) for adding a whitelist zone.